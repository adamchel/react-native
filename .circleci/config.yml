# -------------------------
#        ALIASES
# -------------------------
aliases:
  # -------------------------
  #      ALIASES: Caches
  # -------------------------
  - &restore-yarn-cache
    keys:
      - v1-yarn-cache-{{ arch }}-{{ checksum "package.json" }}{{ checksum "bots/package.json" }}
      - v1-yarn-cache-{{ arch }}

  - &save-yarn-cache
    paths:
      - ~/.cache/yarn
    key: v1-yarn-cache-{{ arch }}-{{ checksum "package.json" }}{{ checksum "bots/package.json" }}

  - &restore-brew-cache
    keys:
      - v1-brew

  - &save-brew-cache
    paths:
      - /usr/local/Homebrew
      - ~/Library/Caches/Homebrew
    key: v1-brew

  # Android
  - &restore-buck-downloads-cache
    keys:
      - v3-buck-v2019.01.10.01-{{ checksum "scripts/circleci/buck_fetch.sh" }}}
      - v3-buck-v2019.01.10.01-
  - &save-buck-downloads-cache
    paths:
      - ~/buck
      - ~/okbuck
    key: v3-buck-v2019.01.10.01-{{ checksum "scripts/circleci/buck_fetch.sh" }}

  - &restore-gradle-downloads-cache
    keys:
      - v1-gradle-{{ checksum "ReactAndroid/build.gradle" }}-{{ checksum "scripts/circleci/gradle_download_deps.sh" }}
      - v1-gradle-

  - &save-gradle-downloads-cache
    paths:
      - ~/.gradle
      - ReactAndroid/build/downloads
      - ReactAndroid/build/third-party-ndk
    key: v1-gradle-{{ checksum "ReactAndroid/build.gradle" }}-{{ checksum "scripts/circleci/gradle_download_deps.sh" }}

  # -------------------------
  #  ALIASES: Shared Commands
  # -------------------------
  - &yarn
    name: Run Yarn
    command: |
      # Skip yarn install on metro bump commits as the package is not yet
      # available on npm
      if [[ $(echo "$GIT_COMMIT_DESC" | grep -c "Bump metro@") -eq 0 ]]; then
        yarn install --non-interactive --cache-folder ~/.cache/yarn
      fi

  - &setup-artifacts
    name: Initial Setup
    command: |
      mkdir -p ~/react-native/reports/buck/
      mkdir -p ~/react-native/reports/build/
      mkdir -p ~/react-native/reports/junit/
      mkdir -p ~/react-native/reports/outputs/

  # Android
  - &download-dependencies-buck
    name: Download Dependencies Using Buck
    command: ./scripts/circleci/buck_fetch.sh

  - &download-dependencies-gradle
    name: Download Dependencies Using Gradle
    command: ./scripts/circleci/gradle_download_deps.sh

  # JavaScript
  - &run-js-tests
    name: JavaScript Test Suite
    command: yarn test-ci

  # -------------------------
  #  ALIASES: Disabled Tests
  # -------------------------
  - &run-podspec-tests
    name: Test CocoaPods
    command: ./scripts/process-podspecs.sh
  - &run-e2e-tests
    name: End-to-End Test Suite
    command: ./scripts/run-ci-e2e-tests.js --android --ios --js --retries 3;
  - &run-android-e2e-tests
    name: Android End-to-End Test Suite
    command: node ./scripts/run-ci-e2e-tests.js --android --retries 3;


  # -------------------------
  #  ALIASES: Branch Filters
  # -------------------------
  - &filter-only-master
    branches:
      only: master

  - &filter-only-master-stable
    branches:
      only:
        - /.*-stable/
        - master

  - &filter-only-stable
    branches:
      only:
        - /.*-stable/

  - &filter-ignore-gh-pages
    branches:
      ignore: gh-pages

  - &filter-only-version-tags
    # Both of the following conditions must be included!
    # Ignore any commit on any branch by default.
    branches:
      ignore: /.*/
    # Only act on version tags.
    tags:
      only: /v[0-9]+(\.[0-9]+)*(\-rc(\.[0-9]+)?)?/

  - &filter-only-forked-pull-requests
    branches:
      only: /^pull\/.*$/

  # -------------------------
  #     ALIASES: Workflows
  # -------------------------
  - &run-after-checkout
    filters: *filter-ignore-gh-pages
    requires:
      - checkout_code

# -------------------------
#        DEFAULTS
# -------------------------
defaults: &defaults
  working_directory: ~/react-native
  environment:
    - GIT_COMMIT_DESC: git log --format=oneline -n 1 $CIRCLE_SHA1

# JavaScript
js_defaults: &js_defaults
  <<: *defaults
  docker:
    - image: node:8

# Android
android_defaults: &android_defaults
  <<: *defaults
  docker:
    - image: reactnativecommunity/react-native-android:2019-1-19
  resource_class: "large"
  environment:
    - TERM: "dumb"
    - ADB_INSTALL_TIMEOUT: 10
    - _JAVA_OPTIONS: "-XX:+UnlockExperimentalVMOptions -XX:+UseCGroupMemoryLimitForHeap"
    - GRADLE_OPTS: '-Dorg.gradle.daemon=false -Dorg.gradle.jvmargs="-XX:+HeapDumpOnOutOfMemoryError"'
    - BUILD_THREADS: 2

# iOS
macos_defaults: &macos_defaults
  <<: *defaults
  macos:
    xcode: "10.1.0"

# -------------------------
#          JOBS
# -------------------------
version: 2
jobs:
  # Set up a Node environment for downstream jobs
  checkout_code:
    <<: *js_defaults
    steps:
      - checkout
      - run: *setup-artifacts

      - restore-cache: *restore-yarn-cache
      - run: *yarn
      - save-cache: *save-yarn-cache

      - persist_to_workspace:
          root: .
          paths: .

  # -------------------------
  #     JOBS: Analyze PR
  # -------------------------
  # Analyze pull request and raise any lint/flow issues.
  # Issues will be posted to the PR itself via GitHub bots.
  # This workflow should only fail if the bots fail to run.
  analyze_pr:
    <<: *defaults
    docker:
      - image: node:lts
    # The public github tokens are publicly visible by design
    environment:
      - PUBLIC_PULLBOT_GITHUB_TOKEN_A: "a6edf8e8d40ce4e8b11a"
      - PUBLIC_PULLBOT_GITHUB_TOKEN_B: "150e1341f4dd9c944d2a"
      - PUBLIC_ANALYSISBOT_GITHUB_TOKEN_A: "78a72af35445ca3f8180"
      - PUBLIC_ANALYSISBOT_GITHUB_TOKEN_B: "b1a98e0bbd56ff1ccba1"

    steps:
      - checkout
      - run: *setup-artifacts

      - restore-cache: *restore-yarn-cache
      - run: *yarn

      - run:
          name: Analyze Shell Scripts
          command: |
            echo -e "\\x1B[36mInstalling additional dependencies\\x1B[0m"
            apt update && apt install -y shellcheck jq
            yarn add @octokit/rest@15.18.0
            echo -e "\\x1B[36mAnalyzing shell scripts\\x1B[0m"; \
            GITHUB_TOKEN="$PUBLIC_ANALYSISBOT_GITHUB_TOKEN_A""$PUBLIC_ANALYSISBOT_GITHUB_TOKEN_B" \
            GITHUB_OWNER="$CIRCLE_PROJECT_USERNAME" \
            GITHUB_REPO="$CIRCLE_PROJECT_REPONAME" \
            GITHUB_PR_NUMBER="$CIRCLE_PR_NUMBER" \
            ./scripts/circleci/analyze_scripts.sh
          when: always

      - run:
          name: Analyze Code
          command: |
            echo -e "\\x1B[36mInstalling additional dependencies\\x1B[0m"; yarn add @octokit/rest@15.18.0
            echo -e "\\x1B[36mAnalyzing code\\x1B[0m"; \
            GITHUB_TOKEN="$PUBLIC_ANALYSISBOT_GITHUB_TOKEN_A""$PUBLIC_ANALYSISBOT_GITHUB_TOKEN_B" \
            GITHUB_OWNER="$CIRCLE_PROJECT_USERNAME" \
            GITHUB_REPO="$CIRCLE_PROJECT_REPONAME" \
            GITHUB_PR_NUMBER="$CIRCLE_PR_NUMBER" \
            ./scripts/circleci/analyze_code.sh
          when: always

      - run:
          name: Analyze Pull Request
          command: |
            echo -e "\\x1B[36mInstalling additional dependencies\\x1B[0m"
            cd bots
            yarn install --non-interactive --cache-folder ~/.cache/yarn
            echo -e "\\x1B[36mAnalyzing pull request\\x1B[0m"; \
            DANGER_GITHUB_API_TOKEN="$PUBLIC_PULLBOT_GITHUB_TOKEN_A""$PUBLIC_PULLBOT_GITHUB_TOKEN_B" \
            yarn danger ci --use-github-checks
          when: always
      - save-cache: *save-yarn-cache

  # -------------------------
  #    JOBS: Analyze Code
  # -------------------------
  analyze:
    <<: *js_defaults
    steps:
      - attach_workspace:
          at: ~/react-native

      - run:
          name: Lint code
          command: scripts/circleci/exec_swallow_error.sh yarn lint --format junit -o ~/react-native/reports/junit/eslint/results.xml
          when: always

      - run:
          name: Check for errors in code using Flow (iOS)
          command: yarn flow-check-ios
          when: always

      - run:
          name: Check for errors in code using Flow (Android)
          command: yarn flow-check-android
          when: always

      - run:
          name: Sanity checks
          command: |
            ./scripts/circleci/check_license.sh
            ./scripts/circleci/validate_yarn_lockfile.sh
          when: always

      - run:
          name: Check formatting
          command: yarn run format-check
          when: always

      - store_test_results:
          path: ~/react-native/reports/junit
      - store_artifacts:
          path: ~/react-native/yarn.lock

  # -------------------------
  #   JOBS: Test JavaScript
  # -------------------------
  # Runs JavaScript tests on Node 8
  test_javascript:
    <<: *js_defaults
    steps:
      - attach_workspace:
          at: ~/react-native

      - run:
          name: JavaScript Test Suite
          command: node ./scripts/run-ci-javascript-tests.js --maxWorkers 2

      - run:
          name: JavaScript End-to-End Test Suite
          command: node ./scripts/run-ci-e2e-tests.js --js --retries 3

      - store_test_results:
          path: ~/react-native/reports/junit

  # Run JavaScript tests on Node LTS
  test_node_lts:
    <<: *defaults
    docker:
      - image: node:lts
    steps:
      - checkout
      - run: *setup-artifacts

      - run: *yarn

      - run:
          name: JavaScript Test Suite
          command: node ./scripts/run-ci-javascript-tests.js --maxWorkers 2

      - store_test_results:
          path: ~/react-native/reports/junit

  # -------------------------
  #     JOBS: Test iOS
  # -------------------------
  # Runs unit tests on iOS devices
  test_ios:
    <<: *macos_defaults
    steps:
      - attach_workspace:
          at: ~/react-native

      - run:
          name: Boot iPhone Simulator
          command: source scripts/.tests.env && xcrun simctl boot "$IOS_DEVICE" || true

      - restore-cache: *restore-brew-cache
      - run:
          name: Install Watchman
          command: |
            HOMEBREW_NO_AUTO_UPDATE=1 brew install watchman >/dev/null
            touch .watchmanconfig
      - save-cache: *save-brew-cache

      - run:
          name: iOS Test Suite
          command: ./scripts/objc-test-ios.sh test

      - run:
          name: iOS End-to-End Test Suite
          command: node ./scripts/run-ci-e2e-tests.js --ios --retries 3;

      - store_test_results:
          path: ~/react-native/reports/junit

  # Runs end to end tests (Detox)
  test_detox_end_to_end:
    <<: *macos_defaults
    steps:
      - attach_workspace:
          at: ~/react-native

      - run:
          name: Boot iPhone Simulator
          command: source scripts/.tests.env && xcrun simctl boot "$IOS_DEVICE" || true

      - run:
          name: Configure Environment Variables
          command: |
            echo 'export PATH=/usr/local/opt/node@8/bin:$PATH' >> $BASH_ENV
            source $BASH_ENV

      # Brew
      - restore-cache: *restore-brew-cache
      - run:
          name: Configure Detox Environment
          command: |
            HOMEBREW_NO_AUTO_UPDATE=1 brew install node@8 >/dev/null
            HOMEBREW_NO_AUTO_UPDATE=1 brew tap wix/brew >/dev/null
            HOMEBREW_NO_AUTO_UPDATE=1 brew install applesimutils >/dev/null
            touch .watchmanconfig
            node -v
      - save-cache: *save-brew-cache

      # Yarn install
      - restore-cache: *restore-yarn-cache
      - run: *yarn
      - save-cache: *save-yarn-cache

      # Xcode build
      - run:
          name: Build iOS app for simulator
          command: yarn run build-ios-e2e

      # Test
      - run:
          name: Run Detox Tests
          command: yarn run test-ios-e2e

  # -------------------------
  #    JOBS: Test Android
  # -------------------------
  # Run Android tests
  test_android:
    <<: *android_defaults
    steps:
      - attach_workspace:
          at: ~/react-native

      # Validate Android SDK installation and packages
      - run:
          name: Validate Android SDK Install
          command: ./scripts/validate-android-sdk.sh

      # Starting emulator in advance as it takes some time to boot.
      - run:
          name: Create Android Virtual Device
          command: source scripts/android-setup.sh && createAVD
      - run:
          name: Launch Android Virtual Device in Background
          command: source scripts/android-setup.sh && launchAVD
          background: true

      # Keep configuring Android dependencies while AVD boots up

      # Install Buck
      - restore-cache: *restore-buck-downloads-cache
      - run:
          name: Install BUCK
          command: |
            buck --version
            # Install related tooling
            if [[ ! -e ~/okbuck ]]; then
              git clone https://github.com/uber/okbuck.git ~/okbuck --depth=1
            fi
            mkdir -p ~/react-native/tooling/junit
            cp -R ~/okbuck/tooling/junit/* ~/react-native/tooling/junit/.
      - save-cache: *save-buck-downloads-cache

      # Validate Android test environment (including Buck)
      - run:
          name: Validate Android Test Environment
          command: ./scripts/validate-android-test-env.sh

      # Download dependencies using Buck
      - run: *download-dependencies-buck

      # Download dependencies using Gradle
      - restore-cache: *restore-gradle-downloads-cache
      - run: *download-dependencies-gradle
      - save-cache: *save-gradle-downloads-cache

      # Build and compile
      - run:
          name: Build Android App
          command: |
            buck build ReactAndroid/src/main/java/com/facebook/react
            buck build ReactAndroid/src/main/java/com/facebook/react/shell
      - run:
          name: Compile Native Libs for Unit and Integration Tests
          command: ./gradlew :ReactAndroid:packageReactNdkLibsForBuck -Pjobs=$BUILD_THREADS
          no_output_timeout: 6m

      # Build JavaScript Bundle for instrumentation tests
      - run:
          name: Build JavaScript Bundle
<<<<<<< HEAD
          command: node cli.js bundle --max-workers 2 --platform android --dev true --entry-file ReactAndroid/src/androidTest/js/TestBundle.js --bundle-output ReactAndroid/src/androidTest/assets/AndroidTestBundle.js
      
=======
          command: node cli.js bundle --max-workers 2 --platform android --dev true --entry-file ReactAndroid/src/androidTest/js/TestBundle.js --bundle-output ReactAndroid/src/androidTest/assets/AndroidTestBundle.js --reactNativePath .

>>>>>>> 83216416

      # Wait for AVD to finish booting before running tests
      - run:
          name: Wait for Android Virtual Device
          command: source scripts/android-setup.sh && waitForAVD

      # Test Suite
      - run:
          name: Run Unit Tests
          command: buck test ReactAndroid/src/test/... --config build.threads=$BUILD_THREADS --xml ~/react-native/reports/buck/all-results-raw.xml

      - run:
          name: Run Instrumentation Tests
          command: |
            if [[ ! -e ReactAndroid/src/androidTest/assets/AndroidTestBundle.js ]]; then
              echo "JavaScript bundle missing, cannot run instrumentation tests. Verify Build JavaScript Bundle step completed successfully."; exit 1;
            fi
            source scripts/android-setup.sh && NO_BUCKD=1 retry3 timeout 300 buck install ReactAndroid/src/androidTest/buck-runner:instrumentation-tests --config build.threads=$BUILD_THREADS

      - run:
          name: Build Android RNTester App
          command: ./gradlew RNTester:android:app:assembleRelease

      # Collect Results
      - run:
          name: Collect Test Results
          command: |
            find . -type f -regex ".*/build/test-results/debug/.*xml" -exec cp {} ~/react-native/reports/build/ \;
            find . -type f -regex ".*/outputs/androidTest-results/connected/.*xml" -exec cp {} ~/react-native/reports/outputs/ \;
            find . -type f -regex ".*/buck-out/gen/ReactAndroid/src/test/.*/.*xml" -exec cp {} ~/react-native/reports/buck/ \;
            ./tooling/junit/buck_to_junit.sh ~/react-native/reports/buck/all-results-raw.xml ~/react-native/reports/junit/all-results-junit.xml
          when: always

      - store_test_results:
          path: ~/react-native/reports/junit

  # -------------------------
  #    JOBS: Test Docker Build
  # -------------------------
  test_docker_build:
    machine: true
    steps:
      - checkout
      - run:
          name: Build Docker container for Android RNTester App
          command: |
            source ~/.bashrc
            nvm i node
            npm i -g yarn
            npx envinfo@latest
            yarn run docker-setup-android
            yarn run docker-build-android

  # -------------------------
  #      JOBS: Coverage
  # -------------------------
  # Collect JavaScript test coverage
  js_coverage:
    <<: *js_defaults
    environment:
      - CI_BRANCH: $CIRCLE_BRANCH
      - CI_PULL_REQUEST: $CIRCLE_PULL_REQUEST
      - CI_BUILD_NUMBER: $CIRCLE_BUILD_NUM
      - CI_BUILD_URL: $CIRCLE_BUILD_URL
    steps:
      - checkout
      - restore-cache: *restore-yarn-cache
      - run: *yarn
      - run:
          name: Test coverage
          command: |
            yarn test --coverage --maxWorkers=2
            cat ./coverage/lcov.info | ./node_modules/.bin/coveralls
          when: always
      - store_artifacts:
          path: ~/react-native/coverage/

  # -------------------------
  #      JOBS: Releases
  # -------------------------
  # Publishes new version onto npm
  # Only works on stable branches when a properly tagged commit is pushed
  publish_npm_package:
    <<: *android_defaults
    steps:
      - checkout

      - restore-cache: *restore-yarn-cache
      - run: *yarn

      # Fetch dependencies using Buck
      - restore-cache: *restore-buck-downloads-cache
      - run: *download-dependencies-buck

      # Fetch dependencies using Gradle
      - restore-cache: *restore-gradle-downloads-cache
      - run: *download-dependencies-gradle

      - restore-cache: *restore-yarn-cache
      - run: *yarn

      - run:
          name: Authenticate with npm
          command: echo "//registry.npmjs.org/:_authToken=${CIRCLE_NPM_TOKEN}" > ~/.npmrc

      - run:
          name: Authenticate git user
          command: |
            git config --global user.email "react-native-bot@users.noreply.github.com"
            git config --global user.name "npm Deployment Script"
            echo "machine github.com login react-native-bot password $GITHUB_TOKEN" > ~/.netrc

      # Build and publish release. Requires an Android environment.
      - run:
          name: Publish React Native Package
          command: node ./scripts/publish-npm.js

# -------------------------
#        WORK FLOWS
# -------------------------
workflows:
  version: 2

  tests:
    jobs:
      - test_node_lts:
          filters: *filter-ignore-gh-pages

      - checkout_code:
          filters: *filter-ignore-gh-pages

      - analyze: *run-after-checkout
      - test_javascript: *run-after-checkout
      - test_android: *run-after-checkout
      - test_ios: *run-after-checkout
      - test_detox_end_to_end: *run-after-checkout
      - test_docker_build:
          filters: *filter-ignore-gh-pages

  releases:
    jobs:
      - publish_npm_package:
          filters: *filter-only-version-tags

  analysis:
    jobs:
      # Run code checks on PRs from forks
      - analyze_pr:
          filters: *filter-only-forked-pull-requests

      # Gather coverage on master
      - js_coverage:
          filters: *filter-only-master<|MERGE_RESOLUTION|>--- conflicted
+++ resolved
@@ -478,13 +478,7 @@
       # Build JavaScript Bundle for instrumentation tests
       - run:
           name: Build JavaScript Bundle
-<<<<<<< HEAD
           command: node cli.js bundle --max-workers 2 --platform android --dev true --entry-file ReactAndroid/src/androidTest/js/TestBundle.js --bundle-output ReactAndroid/src/androidTest/assets/AndroidTestBundle.js
-      
-=======
-          command: node cli.js bundle --max-workers 2 --platform android --dev true --entry-file ReactAndroid/src/androidTest/js/TestBundle.js --bundle-output ReactAndroid/src/androidTest/assets/AndroidTestBundle.js --reactNativePath .
-
->>>>>>> 83216416
 
       # Wait for AVD to finish booting before running tests
       - run:
